<<<<<<< HEAD
## Changes in NEXTVERSION

 * New method for error handling is used. Functions which may return have return
   type of the form `MonadThrow m ⇒ m a` which allow both `Maybe` & Co based
   error handling and converting errors into exceptions via `Partial` newtype.

 * `welfordMean` is dropped. It doesn't improve precision compared to naive
   summation.

 * `fast...` variants of calculation of variance are removed. All one-pass
   algorithms are moved to `monoid-statistics`.
=======
## Changes in 0.15.2.0

 * Test suite is finally fixed (#42, #123). It took very-very-very long
   time but finally happened.

 * Avoid loss of precision when computing CDF for exponential districution.

 * Avoid loss of precision when computing CDF for geometric districution. Add
   complement of CDF.


## Changes in 0.15.1.1

 * Fix build for GHC8.0 & 7.10


## Changes in 0.15.1.0

 * GHCJS support

 * Concurrent resampling now uses `async` instead of hand-rolled primitives
>>>>>>> a367e808


## Changes in 0.15.0.0

 * Modules `Statistics.Matrix.*` are split into new package
   `dense-linear-algebra` and exponent field is removed from `Matrix` data type.

 * Module `Statistics.Normalize` which contains functions for normalization of
   samples

 * Module `Statistics.Quantile` reworked:

   - `ContParam` given `Default` instance
   - `quantile` should be used instead of `continuousBy`
   - `median` and `mad` are added
   - `quantiles` and `quantilesVec` functions for computation of set of
     quantiles added.

 * Modules `Statistics.Function.Comparison` and `Statistics.Math.RootFinding`
   are removed. Corresponding functionality could be found in `math-functions`
   package.

 * Fix vector index out of bounds in `bootstrapBCA` and `bootstrapRegress`
   (see issue #149)

## Changes in 0.14.0.2

 * Compatibility fixes with older GHC


## Changes in 0.14.0.1

 * Restored compatibility with GHC 7.4 & 7.6


## Changes in 0.14.0.0

Breaking update. It seriously changes parts of API. It adds new data types for
dealing with with estimates, confidence intervals, confidence levels and
p-value. Also API for statistical tests is changed.

 * Module `Statistis.Types` now contains new data types for estimates,
   upper/lower bounds, confidence level, and p-value.

	- `CL` for representing confidence level
	- `PValue` for representing p-values
	- `Estimate` data type moved here from `Statistis.Resampling.Bootstrap` and
      now parametrized by type of error.
	- `NormalError` — represents normal error.
    - `ConfInt` — generic confidence interval
    - `UpperLimit`,`LowerLimit` for upper/lower limits.

 * New API for statistical tests. Instead of simply return significant/not
   significant it returns p-value, test statistics and distribution of test
   statistics if it's available. Tests also return `Nothing` instead of throwing
   error if sample size is not sufficient. Fixes #25.

 * `Statistics.Tests.Types.TestType` data type dropped

 * New smart constructors for distributions are added. They return `Nothing` if
   parameters are outside of allowed range.

 * Serialization instances (`Show/Read, Binary, ToJSON/FromJSON`) for
   distributions no longer allows to create data types with invalid
   parameters. They will fail to parse. Cached values are not serialized either
   so `Binary` instances changed normal and F-distributions.

   Encoding to JSON changed for Normal, F-distribution, and χ²
   distributions. However data created using older statistics will be
   successfully decoded.

   Fixes #59.

 * Statistics.Resample.Bootstrap uses new data types for central estimates.

 * Function for calculation of confidence intervals for Poisson and binomial
   distribution added in `Statistics.ConfidenceInt`

 * Tests of position now allow to ask whether first sample on average larger
   than second, second larger than first or whether they differ significantly.
   Affects Wilcoxon-T, Mann-Whitney-U, and Student-T tests.

 * API for bootstrap changed. New data types added.

 * Bug fixes for #74, #81, #83, #92, #94

 * `complCumulative` added for many distributions.



## Changes in 0.13.3.0

 * Kernel density estimation and FFT use generic versions now.

 * Code for calculation of Spearman and Pearson correlation added. Modules
   `Statistics.Correlation.Spearman` and `Statistics.Correlation.Pearson`.

 * Function for calculation covariance added in `Statistics.Sample`.

 * `Statistics.Function.pair` added. It zips vector and check that lengths are
   equal.

 * New functions added to `Statistics.Matrix`

 * Laplace distribution added.


## Changes in 0.13.2.3

 * Vector dependency restored to >=0.10


## Changes in 0.13.2.2

 * Vector dependency lowered to >=0.9


## Changes in 0.13.2.1

 * Vector dependency bumped to >=0.10


## Changes in 0.13.2.0

 * Support for regression bootstrap added


## Changes in 0.13.1.1

 * Fix for out of bound access in bootstrap (see `bos/criterion#52`)


## Changes in 0.13.1.0

  * All types now support JSON encoding and decoding.


## Changes in 0.12.0.0

  * The `Statistics.Math` module has been removed, after being
    deprecated for several years.  Use the
    [math-functions](http://hackage.haskell.org/package/math-functions)
    package instead.

  * The `Statistics.Test.NonParametric` module has been removed, after
    being deprecated for several years.

  * Added support for Kendall's tau.

  * Added support for OLS regression.

  * Added basic 2D matrix support.

  * Added the Kruskal-Wallis test.

## Changes in 0.11.0.3

  * Fixed a subtle bug in calculation of the jackknifed unbiased variance.

  * The test suite now requires QuickCheck 2.7.

  * We now calculate quantiles for normal distribution in a more
    numerically stable way (bug #64).

## Changes in 0.10.6.0

  * The Estimator type has become an algebraic data type.  This allows
    the jackknife function to potentially use more efficient jackknife
    implementations.

  * jackknifeMean, jackknifeStdDev, jackknifeVariance,
    jackknifeVarianceUnb: new functions.  These have O(n) cost instead
    of the O(n^2) cost of the standard jackknife.

  * The mean function has been renamed to welfordMean; a new
    implementation of mean has better numerical accuracy in almost all
    cases.

## Changes in 0.10.5.2

  * histogram correctly chooses range when all elements in the sample are same
    (bug #57)


## Changes in 0.10.5.1

  * Bug fix for S.Distributions.Normal.standard introduced in 0.10.5.0 (Bug #56)


## Changes in 0.10.5.0

  * Enthropy type class for distributions is added.

  * Probability and probability density of distribution is given in
    log domain too.

## Changes in 0.10.4.0

  * Support for versions of GHC older than 7.2 is discontinued.

  * All datatypes now support 'Data.Binary' and 'GHC.Generics'.

## Changes in 0.10.3.0

  * Bug fixes

## Changes in 0.10.2.0

  * Bugs in DCT and IDCT are fixed.

  * Accesors for uniform distribution are added.

  * ContGen instances for all continuous distribtuions are added.

  * Beta distribution is added.

  * Constructor for improper gamma distribtuion is added.

  * Binomial distribution allows zero trials.

  * Poisson distribution now accept zero parameter.

  * Integer overflow in caculation of Wilcoxon-T test is fixed.

  * Bug in 'ContGen' instance for normal distribution is fixed.

## Changes in 0.10.1.0

  * Kolmogorov-Smirnov nonparametric test added.

  * Pearson chi squared test added.

  * Type class for generating random variates for given distribution
    is added.

  * Modules 'Statistics.Math' and 'Statistics.Constants' are moved to
    the `math-functions` package. They are still available but marked
    as deprecated.


## Changes in 0.10.0.1

  * `dct` and `idct` now have type `Vector Double -> Vector Double`


## Changes in 0.10.0.0

  * The type classes Mean and Variance are split in two. This is
    required for distributions which do not have finite variance or
    mean.

  * The S.Sample.KernelDensity module has been renamed, and
    completely rewritten to be much more robust.  The older module
    oversmoothed multi-modal data.  (The older module is still
    available under the name S.Sample.KernelDensity.Simple).

  * Histogram computation is added, in S.Sample.Histogram.

  * Discrete Fourie transform is added, in S.Transform

  * Root finding is added, in S.Math.RootFinding.

  * The complCumulative function is added to the Distribution
    class in order to accurately assess probalities P(X>x) which are
    used in one-tailed tests.

  * A stdDev function is added to the Variance class for
    distributions.

  * The constructor S.Distribution.normalDistr now takes standard
    deviation instead of variance as its parameter.

  * A bug in S.Quantile.weightedAvg is fixed. It produced a wrong
    answer if a sample contained only one element.

  * Bugs in quantile estimations for chi-square and gamma distribution
    are fixed.

  * Integer overlow in mannWhitneyUCriticalValue is fixed. It
    produced incorrect critical values for moderately large
    samples. Something around 20 for 32-bit machines and 40 for 64-bit
    ones.

  * A bug in mannWhitneyUSignificant is fixed. If either sample was
    larger than 20, it produced a completely incorrect answer.

  * One- and two-tailed tests in S.Tests.NonParametric are selected
    with sum types instead of Bool.

  * Test results returned as enumeration instead of `Bool`.

  * Performance improvements for Mann-Whitney U and Wilcoxon tests.

  * Module `S.Tests.NonParamtric` is split into `S.Tests.MannWhitneyU`
    and `S.Tests.WilcoxonT`

  * sortBy is added to S.Function.

  * Mean and variance for gamma distribution are fixed.

  * Much faster cumulative probablity functions for Poisson and
    hypergeometric distributions.

  * Better density functions for gamma and Poisson distributions.

  * Student-T, Fisher-Snedecor F-distributions and Cauchy-Lorentz
    distrbution are added.

  * The function S.Function.create is removed. Use generateM from
    the vector package instead.

  * Function to perform approximate comparion of doubles is added to
    S.Function.Comparison

  * Regularized incomplete beta function and its inverse are added to
    S.Function<|MERGE_RESOLUTION|>--- conflicted
+++ resolved
@@ -1,8 +1,6 @@
-<<<<<<< HEAD
 ## Changes in NEXTVERSION
 
  * New method for error handling is used. Functions which may return have return
-   type of the form `MonadThrow m ⇒ m a` which allow both `Maybe` & Co based
    error handling and converting errors into exceptions via `Partial` newtype.
 
  * `welfordMean` is dropped. It doesn't improve precision compared to naive
@@ -10,9 +8,8 @@
 
  * `fast...` variants of calculation of variance are removed. All one-pass
    algorithms are moved to `monoid-statistics`.
-=======
+
 ## Changes in 0.15.2.0
-
  * Test suite is finally fixed (#42, #123). It took very-very-very long
    time but finally happened.
 
@@ -32,7 +29,6 @@
  * GHCJS support
 
  * Concurrent resampling now uses `async` instead of hand-rolled primitives
->>>>>>> a367e808
 
 
 ## Changes in 0.15.0.0
