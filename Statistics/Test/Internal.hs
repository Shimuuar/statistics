--- conflicted
+++ resolved
@@ -20,22 +20,18 @@
     , rankVec :: v a                        -- Remaining vector
     }
 
-<<<<<<< HEAD
 -- | Calculate rank of every element of sample. In case of ties ranks
 --   are averaged. Sample should be already sorted in ascending order.
+--
+--   Rank is index of element in the sample, numeration starts from 1.
+--   In case of ties average of ranks of equal elements is assigned
+--   to each
 --
 -- >>> rank (==) (fromList [10,20,30::Int])
 -- > fromList [1.0,2.0,3.0]
 --
 -- >>> rank (==) (fromList [10,10,10,30::Int])
 -- > fromList [2.0,2.0,2.0,4.0]
-=======
--- | Calculate rank of sample. Sample should be already sorted.
---
---   Rank is index of element in the sample, numeration starts from 1.
---   In case of ties average of ranks of equal elements is assigned
---   to each
->>>>>>> d69ee67c
 rank :: (G.Vector v a, G.Vector v Double)
      => (a -> a -> Bool)        -- ^ Equivalence relation
      -> v a                     -- ^ Vector to rank
