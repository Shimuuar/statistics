name:           statistics
version:        0.15.2.0
synopsis:       A library of statistical types, data, and functions
description:
  This library provides a number of common functions and types useful
  in statistics.  We focus on high performance, numerical robustness,
  and use of good algorithms.  Where possible, we provide
  references to the statistical literature.
  .
  The library's facilities can be divided into four broad categories:
  .
  * Working with widely used discrete and continuous probability
    distributions.  (There are dozens of exotic distributions in use;
    we focus on the most common.)
  .
  * Computing with sample data: quantile estimation, kernel density
    estimation, histograms, bootstrap methods, significance testing,
    and regression and autocorrelation analysis.
  .
  * Random variate generation under several different distributions.
  .
  * Common statistical tests for significant differences between
    samples.

license:        BSD2
license-file:   LICENSE
homepage:       https://github.com/bos/statistics
bug-reports:    https://github.com/bos/statistics/issues
author:         Bryan O'Sullivan <bos@serpentine.com>, Alexey Khudaykov <alexey.skladnoy@gmail.com>
maintainer:     Bryan O'Sullivan <bos@serpentine.com>, Alexey Khudaykov <alexey.skladnoy@gmail.com>
copyright:      2009-2014 Bryan O'Sullivan
category:       Math, Statistics
build-type:     Simple
cabal-version:  >= 1.8
extra-source-files:
  README.markdown
  benchmark/bench.hs
  changelog.md
  examples/kde/KDE.hs
  examples/kde/data/faithful.csv
  examples/kde/kde.html
  examples/kde/kde.tpl
  tests/Tests/Math/Tables.hs
  tests/Tests/Math/gen.py
  tests/utils/Makefile
  tests/utils/fftw.c

tested-with:
    GHC ==7.4.2
     || ==7.6.3
     || ==7.8.4
     || ==7.10.3
     || ==8.0.2
     || ==8.2.2
     || ==8.4.4
     || ==8.6.5
     || ==8.8.1
  , GHCJS ==8.4


library
  exposed-modules:
    Statistics.Autocorrelation
    Statistics.ConfidenceInt
    Statistics.Correlation
    Statistics.Correlation.Kendall
    Statistics.Distribution
    Statistics.Distribution.Beta
    Statistics.Distribution.Binomial
    Statistics.Distribution.CauchyLorentz
    Statistics.Distribution.ChiSquared
    Statistics.Distribution.DiscreteUniform
    Statistics.Distribution.Exponential
    Statistics.Distribution.FDistribution
    Statistics.Distribution.Gamma
    Statistics.Distribution.Geometric
    Statistics.Distribution.Hypergeometric
    Statistics.Distribution.Laplace
    Statistics.Distribution.Normal
    Statistics.Distribution.Poisson
    Statistics.Distribution.StudentT
    Statistics.Distribution.Transform
    Statistics.Distribution.Uniform
    Statistics.Function
    Statistics.Quantile
    -- Statistics.Regression
    -- Statistics.Resampling
    -- Statistics.Resampling.Bootstrap
    Statistics.Sample
    Statistics.Sample.Internal
    Statistics.Sample.Histogram
    Statistics.Sample.KernelDensity
    Statistics.Sample.Normalize
    Statistics.Sample.Powers
    Statistics.Test.ChiSquared
    Statistics.Test.KolmogorovSmirnov
    Statistics.Test.KruskalWallis
    Statistics.Test.MannWhitneyU
--    Statistics.Test.Runs
    Statistics.Test.StudentT
    Statistics.Test.Types
    Statistics.Test.WilcoxonT
    Statistics.Transform
    Statistics.Types
  other-modules:
    Statistics.Distribution.Poisson.Internal
    Statistics.Internal
    Statistics.Test.Internal
    Statistics.Types.Internal
  build-depends: base                    >= 4.5 && < 5
               , base-orphans            >= 0.6 && <0.9
                 --
               , math-functions          >= 0.3
               , mwc-random              >= 0.13.0.0
                 --
               , aeson                   >= 0.6.0.0
               , async                   >= 2.2.2 && <2.3
               , deepseq                 >= 1.1.0.2
               , binary                  >= 0.5.1.0
<<<<<<< HEAD
               , monad-par               >= 0.3.4
               , exceptions              >= 0.10
=======
>>>>>>> a367e808
               , primitive               >= 0.3
               , dense-linear-algebra    >= 0.1 && <0.2
               , vector                  >= 0.10
               , vector-algorithms       >= 0.4
               , vector-th-unbox
               , vector-binary-instances >= 0.2.1
               , data-default-class      >= 0.1.2
  if !impl(ghcjs)
    build-depends:
      monad-par               >= 0.3.4
  -- Older GHC
  if impl(ghc < 7.6)
    build-depends:
      ghc-prim
  ghc-options: -Wall -fwarn-tabs -funbox-strict-fields

test-suite tests
  type:           exitcode-stdio-1.0
  hs-source-dirs: tests
  main-is:        tests.hs
  other-modules:
    Tests.ApproxEq
    Tests.Correlation
    Tests.Distribution
    Tests.Function
    Tests.Helpers
    Tests.KDE
    Tests.Matrix
    Tests.Matrix.Types
    Tests.NonParametric
    Tests.NonParametric.Table
    Tests.Orphanage
    Tests.Parametric
    Tests.Serialization
    Tests.Transform
    Tests.Quantile
  ghc-options:
    -Wall -threaded -rtsopts -fsimpl-tick-factor=500
  build-depends: base
               , statistics
               , dense-linear-algebra
               , QuickCheck >= 2.7.5
               , binary
               , erf
               , aeson
               , ieee754 >= 0.7.3
               , math-functions
               , mwc-random
               , primitive
               , tasty
               , tasty-hunit
               , tasty-quickcheck
               , tasty-expected-failure
               , vector
               , vector-algorithms

source-repository head
  type:     git
  location: https://github.com/bos/statistics<|MERGE_RESOLUTION|>--- conflicted
+++ resolved
@@ -117,11 +117,7 @@
                , async                   >= 2.2.2 && <2.3
                , deepseq                 >= 1.1.0.2
                , binary                  >= 0.5.1.0
-<<<<<<< HEAD
-               , monad-par               >= 0.3.4
                , exceptions              >= 0.10
-=======
->>>>>>> a367e808
                , primitive               >= 0.3
                , dense-linear-algebra    >= 0.1 && <0.2
                , vector                  >= 0.10
